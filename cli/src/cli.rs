--- conflicted
+++ resolved
@@ -92,11 +92,6 @@
     #[command(visible_alias = "devices")]
     #[command(visible_alias = "d")]
     Device {
-<<<<<<< HEAD
-        /// Device serial numbers or IDs. If omitted, shows all devices.
-        ids: Vec<String>,
-=======
->>>>>>> f75f5d73
         #[command(flatten)]
         selector: DeviceSelector,
         #[arg(short, long, default_value = "false")]
