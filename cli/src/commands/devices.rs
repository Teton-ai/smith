--- conflicted
+++ resolved
@@ -1,77 +1,5 @@
-<<<<<<< HEAD
-use crate::{api::SmithAPI, auth, execute_device_command};
-use anyhow::Context as _;
-use chrono::{DateTime, Utc};
-use clap::Subcommand;
-use colored::Colorize;
-
-#[derive(Subcommand, Debug)]
-pub enum DevicesCommands {
-    /// Test network speed for a device
-    TestNetwork {
-        /// Device serial number or ID
-        device: String,
-    },
-    /// Get logs for a specific device
-    Logs {
-        /// Device serial number
-        serial_number: String,
-        /// Don't wait for result, just queue the command and return immediately (faster, recommended for agents - use 'sm command <id>' to check results later)
-        #[arg(long, default_value = "false")]
-        nowait: bool,
-    },
-}
-
-impl DevicesCommands {
-    pub async fn handle(self, config: crate::config::Config) -> anyhow::Result<()> {
-        match self {
-            DevicesCommands::TestNetwork { device } => {
-                let secrets = auth::get_secrets(&config)
-                    .await
-                    .with_context(|| "Error getting token")?
-                    .with_context(|| "No Token found, please Login")?;
-
-                let api = SmithAPI::new(secrets, &config);
-
-                println!("Sending network test command to device: {}", device.bold());
-                api.test_network(device).await?;
-                println!(
-                    "{}",
-                    "Network test command sent successfully!".bright_green()
-                );
-                println!("The device will download a 20MB test file and report back the results.");
-                println!("Check the dashboard to see the results.");
-            }
-            DevicesCommands::Logs {
-                serial_number,
-                nowait,
-            } => {
-                let secrets = auth::get_secrets(&config)
-                    .await
-                    .with_context(|| "Error getting token")?
-                    .with_context(|| "No Token found, please Login")?;
-
-                let api = SmithAPI::new(secrets, &config);
-
-                let logs =
-                    execute_device_command(&api, serial_number, "Fetching logs", nowait, |id| {
-                        api.send_logs_command(id)
-                    })
-                    .await?;
-
-                if !logs.is_empty() {
-                    println!("{}", logs);
-                }
-            }
-        };
-
-        Ok(())
-    }
-}
-=======
 use chrono::{DateTime, Utc};
 use colored::Colorize;
->>>>>>> f75f5d73
 
 pub fn get_online_colored(serial_number: &str, last_seen: &Option<DateTime<Utc>>) -> String {
     use chrono_humanize::HumanTime;
