use crate::State;
use crate::device::{
    AuthDevice, CommandsPaginated, Device, DeviceCommandResponse, DeviceHealth, DeviceLedgerItem,
    DeviceLedgerItemPaginated, DeviceNetwork, DeviceRelease, LeanDevice, LeanResponse, NewVariable,
    Note, RawDevice, Tag, UpdateDeviceRelease, UpdateDevicesRelease, Variable,
};
use crate::event::PublicEvent;
use crate::middlewares::authorization;
use crate::modem::Modem;
use crate::release::Release;
use crate::user::CurrentUser;
use axum::extract::Host;
use axum::extract::Path;
use axum::http::StatusCode;
use axum::{Extension, Json};
use axum_extra::extract::Query;
use serde::Deserialize;
use smith::utils::schema;
use smith::utils::schema::SafeCommandRequest;
use sqlx::Row;
use std::collections::HashMap;
use tracing::{debug, error};

const DEVICE_TAG: &str = "device";
const DEVICES_TAG: &str = "devices";

#[derive(Deserialize, Debug)]
pub struct LeanDeviceFilter {
    reverse: Option<bool>,
    limit: Option<i64>,
}

#[utoipa::path(
    get,
    path = "/device",
    responses(
        (status = StatusCode::OK, description = "Return Device Information", body = RawDevice),

    ),
    security(
        ("device_token" = [])
    ),
    tag = DEVICE_TAG,
)]
pub async fn get_device(
    Extension(AuthDevice(device)): Extension<AuthDevice>,
) -> axum::response::Result<Json<RawDevice>, StatusCode> {
    Ok(Json(device))
}

// TODO: this is getting crazy huge, maybe it would be nice to have an handler
// per filter type instead of only 1 to handle all, maybe that could also have
// some performance benefits to let axum handle the matching of the arms
#[utoipa::path(
    get,
    path = "/lean/{filter_kind}/{filter_value}",
    responses(
        (status = 200, description = "Filtered devices", body = LeanResponse),
        (status = 403, description = "Forbidden"),
        (status = 500, description = "Failed to retrieve devices", body = String),
    ),
    security(
        ("auth_token" = [])
    ),
    tag = DEVICES_TAG
)]
#[deprecated(
    since = "0.2.65",
    note = "We are moving to `/devices` endpoint and make it support conditional params/filters"
)]
pub async fn get_devices_new(
    Extension(state): Extension<State>,
    Extension(current_user): Extension<CurrentUser>,
    Path((filter_kind, filter_value)): Path<(String, String)>,
    Query(query_params): Query<LeanDeviceFilter>,
) -> axum::response::Result<Json<LeanResponse>, StatusCode> {
    let reverse = query_params.reverse.unwrap_or(false);
    let limit = query_params.limit.unwrap_or(100);

    let allowed = authorization::check(current_user, "devices", "read");

    if !allowed {
        return Err(StatusCode::FORBIDDEN);
    }

    debug!(
        "Fetching devices with filter kind: {filter_kind}, filter value: {filter_value}, reverse: {reverse}, limit: {limit}"
    );
    let devices = match (filter_kind.as_str(), reverse) {
    ("sn", true) => {
      sqlx::query_as!(LeanDevice, "SELECT id, serial_number, last_ping as last_seen, approved, release_id = target_release_id as up_to_date, ip_address_id FROM device WHERE serial_number LIKE '%' || $1 || '%' AND archived = false LIMIT $2", filter_value, limit)
        .fetch_all(&state.pg_pool)
        .await
        .map_err(|err| {
          error!("Failed to get devices {err}");
          StatusCode::INTERNAL_SERVER_ERROR
        })
    },
    ("sn", false) => {
      sqlx::query_as!(LeanDevice, "SELECT id, serial_number, last_ping as last_seen, approved, release_id = target_release_id as up_to_date, ip_address_id FROM device WHERE serial_number LIKE '%' || $1 || '%' AND archived = false LIMIT $2", filter_value, limit)
        .fetch_all(&state.pg_pool)
        .await
        .map_err(|err| {
          error!("Failed to get devices {err}");
          StatusCode::INTERNAL_SERVER_ERROR
        })
    },
    ("approved", true) => {
      let value = filter_value.parse().unwrap_or(false);
      sqlx::query_as!(LeanDevice, "SELECT id, serial_number, last_ping as last_seen, approved, release_id = target_release_id as up_to_date, ip_address_id FROM device WHERE approved != $1 AND archived = false LIMIT $2", value, limit)
        .fetch_all(&state.pg_pool)
        .await
        .map_err(|err| {
          error!("Failed to get devices {err}");
          StatusCode::INTERNAL_SERVER_ERROR
        })
    },
    ("approved", false) => {
      let value = filter_value.parse().unwrap_or(false);
      sqlx::query_as!(LeanDevice, "SELECT id, serial_number, last_ping as last_seen, approved, release_id = target_release_id as up_to_date, ip_address_id FROM device WHERE approved = $1 AND archived = false LIMIT $2", value, limit)
        .fetch_all(&state.pg_pool)
        .await
        .map_err(|err| {
          error!("Failed to get devices {err}");
          StatusCode::INTERNAL_SERVER_ERROR
        })
    }
    ("tag", true) => {
      sqlx::query_as!(LeanDevice, r#"SELECT
                            d.id,
                            d.serial_number,
                            d.last_ping as last_seen,
                            d.approved,
                            release_id = target_release_id as up_to_date,
                            d.ip_address_id
                        FROM device d
                        JOIN tag_device td ON d.id = td.device_id
                        JOIN tag t ON td.tag_id = t.id
                        WHERE t.name != $1 AND d.archived = false
                        LIMIT $2
                "#, filter_value, limit)
        .fetch_all(&state.pg_pool)
        .await
        .map_err(|err| {
          error!("Failed to get devices {err}");
          StatusCode::INTERNAL_SERVER_ERROR
        })
    }
    ("tag", false) => {
      sqlx::query_as!(LeanDevice, r#"SELECT
                d.id,
                d.serial_number,
                d.last_ping as last_seen,
                d.approved,
                release_id = target_release_id as up_to_date,
                d.ip_address_id
                FROM device d
                JOIN tag_device td ON d.id = td.device_id
                JOIN tag t ON td.tag_id = t.id
                WHERE t.name = $1 AND d.archived = false
                LIMIT $2"#, filter_value, limit)
        .fetch_all(&state.pg_pool)
        .await
        .map_err(|err| {
          error!("Failed to get devices {err}");
          StatusCode::INTERNAL_SERVER_ERROR
        })
    }
    ("distro", false) => {
      sqlx::query_as!(LeanDevice, r#"
                SELECT d.id, d.serial_number, d.last_ping as last_seen, d.approved,
                release_id = target_release_id as up_to_date, d.ip_address_id
                FROM device d
                LEFT JOIN release r ON r.id = d.release_id
                LEFT JOIN distribution dist ON r.distribution_id = dist.id
                WHERE dist.name = $1 AND d.archived = false
                LIMIT $2"#, filter_value, limit)
        .fetch_all(&state.pg_pool)
        .await
        .map_err(|err| {
          error!("Failed to get devices {err}");
          StatusCode::INTERNAL_SERVER_ERROR
        })
    }
    ("distro", true) => {
      sqlx::query_as!(LeanDevice, r#"
                SELECT d.id, d.serial_number, d.last_ping as last_seen, d.approved,
                release_id = target_release_id as up_to_date, d.ip_address_id
                FROM device d
                LEFT JOIN release r ON r.id = d.release_id
                LEFT JOIN distribution dist ON r.distribution_id = dist.id
                WHERE dist.name != $1 AND d.archived = false
                ORDER BY d.id DESC
                LIMIT $2"#, filter_value, limit)
        .fetch_all(&state.pg_pool)
        .await
        .map_err(|err| {
          error!("Failed to get devices {err}");
          StatusCode::INTERNAL_SERVER_ERROR
        })
    }
    ("release", false) => {
      sqlx::query_as!(LeanDevice, r#"
                SELECT d.id, d.serial_number, d.last_ping as last_seen, d.approved,
                release_id = target_release_id as up_to_date, d.ip_address_id
                FROM device d
                LEFT JOIN release r ON r.id = d.release_id
                WHERE r.version = $1 AND d.archived = false
                LIMIT $2"#
            , filter_value, limit)
        .fetch_all(&state.pg_pool)
        .await
        .map_err(|err| {
          error!("Failed to get devices {err}");
          StatusCode::INTERNAL_SERVER_ERROR
        })
    }
    ("release", true) => {
      sqlx::query_as!(LeanDevice, r#"
                SELECT d.id, d.serial_number, d.last_ping as last_seen, d.approved,
                release_id = target_release_id as up_to_date, d.ip_address_id
                FROM device d
                LEFT JOIN release r ON r.id = d.release_id
                WHERE r.version != $1 AND d.archived = false
                ORDER BY d.id DESC
                LIMIT $2"#
            , filter_value, limit)
        .fetch_all(&state.pg_pool)
        .await
        .map_err(|err| {
          error!("Failed to get devices {err}");
          StatusCode::INTERNAL_SERVER_ERROR
        })
    }
    ("online", _) => {
      let value = filter_value.parse::<bool>().unwrap_or(false);
      let is_online = if reverse { !value } else { value };

      let query = if is_online {
        r#"
                SELECT d.id, d.serial_number, d.last_ping as last_seen, d.approved,
                release_id = target_release_id as up_to_date, d.ip_address_id
                FROM device d
                WHERE d.last_ping >= now() - INTERVAL '5 min'
                AND d.archived = false
                LIMIT $1"#
      } else {
        r#"
                SELECT d.id, d.serial_number, d.last_ping as last_seen, d.approved,
                release_id = target_release_id as up_to_date, d.ip_address_id
                FROM device d
                WHERE d.last_ping < now() - INTERVAL '5 min'
                AND d.archived = false
                LIMIT $1"#
      };

      sqlx::query_as::<_, LeanDevice>(query)
        .bind(limit)
        .fetch_all(&state.pg_pool)
        .await
        .map_err(|err| {
          error!("Failed to get devices {err}");
          StatusCode::INTERNAL_SERVER_ERROR
        })
    }
    ("updated", _) => {
      let value = filter_value.parse::<bool>().unwrap_or(false);
      let is_updated = if reverse { !value } else { value };

      let query = if is_updated {
        r#"
                SELECT d.id, d.serial_number, d.last_ping as last_seen, d.approved,
                release_id = target_release_id as up_to_date, d.ip_address_id
                FROM device d
                WHERE release_id = target_release_id
                AND d.archived = false
                LIMIT $1"#
      } else {
        r#"
                SELECT d.id, d.serial_number, d.last_ping as last_seen, d.approved,
                release_id = target_release_id as up_to_date, d.ip_address_id
                FROM device d
                WHERE release_id != target_release_id
                AND d.archived = false
                LIMIT $1"#
      };

      sqlx::query_as::<_, LeanDevice>(query)
        .bind(limit)
        .fetch_all(&state.pg_pool)
        .await
        .map_err(|err| {
          error!("Failed to get devices {err}");
          StatusCode::INTERNAL_SERVER_ERROR
        })
    }
    _ => Err(StatusCode::BAD_REQUEST),
  }?;

    Ok(Json(LeanResponse {
        limit,
        reverse,
        devices,
    }))
}

/// Query filter for device listing.
#[derive(Deserialize, Debug)]
pub struct DeviceFilter {
    pub serial_number: Option<String>,
    /// Filter by approved status. If None, only approved devices are included by default.
    pub approved: Option<bool>,
    /// Filter by archived status. If None, archived devices are excluded by default.
    pub archived: Option<bool>,
    #[deprecated(
        since = "0.2.64",
        note = "Since labels have been released, tags concept be in version 0.74"
    )]
    pub tag: Option<String>,
    /// Filter by labels. Format: key=value. Multiple labels can be provided.
    #[serde(default)]
    pub labels: Vec<String>,
    /// Filter by online status. If true, only devices online in the last 5 minutes.
    pub online: Option<bool>,
}

#[utoipa::path(
    get,
    path = "/devices",
    responses(
        (status = StatusCode::OK, description = "List of devices retrieved successfully", body = Vec<Device>),
        (status = StatusCode::INTERNAL_SERVER_ERROR, description = "Failed to retrieve devices"),
    ),
    security(
        ("auth_token" = [])
    ),
    tag = DEVICES_TAG
)]
pub async fn get_devices(
    Extension(state): Extension<State>,
    filter: Query<DeviceFilter>,
) -> axum::response::Result<Json<Vec<Device>>, StatusCode> {
    let devices = sqlx::query!(
        r#"SELECT
            d.id,
            d.serial_number,
            d.note,
            d.last_ping as last_seen,
            d.created_on,
            d.approved,
            d.token IS NOT NULL as has_token,
            d.release_id,
            d.target_release_id,
            d.system_info,
            d.modem_id,
            d.ip_address_id,
            ip.id as "ip_id?",
            ip.ip_address as "ip_address?",
            ip.name as "ip_name?",
            ip.continent as "ip_continent?",
            ip.continent_code as "ip_continent_code?",
            ip.country_code as "ip_country_code?",
            ip.country as "ip_country?",
            ip.region as "ip_region?",
            ip.city as "ip_city?",
            ip.isp as "ip_isp?",
            ip.coordinates[0] as "ip_longitude?",
            ip.coordinates[1] as "ip_latitude?",
            ip.proxy as "ip_proxy?",
            ip.hosting as "ip_hosting?",
            ip.created_at as "ip_created_at?",
            ip.updated_at as "ip_updated_at?",
            m.id as "modem_id_nested?",
            m.imei as "modem_imei?",
            m.network_provider as "modem_network_provider?",
            m.updated_at as "modem_updated_at?",
            m.created_at as "modem_created_at?",
            r.id as "release_id_nested?",
            r.distribution_id as "release_distribution_id?",
            rd.architecture as "release_distribution_architecture?",
            rd.name as "release_distribution_name?",
            r.version as "release_version?",
            r.draft as "release_draft?",
            r.yanked as "release_yanked?",
            r.created_at as "release_created_at?",
            r.user_id as "release_user_id?",
            tr.id as "target_release_id_nested?",
            tr.distribution_id as "target_release_distribution_id?",
            trd.architecture as "target_release_distribution_architecture?",
            trd.name as "target_release_distribution_name?",
            tr.version as "target_release_version?",
            tr.draft as "target_release_draft?",
            tr.yanked as "target_release_yanked?",
            tr.created_at as "target_release_created_at?",
            tr.user_id as "target_release_user_id?",
            dn.network_score as "network_score?",
            dn.download_speed_mbps as "network_download_speed_mbps?",
            dn.upload_speed_mbps as "network_upload_speed_mbps?",
            dn.source as "network_source?",
            dn.updated_at as "network_updated_at?",
            ARRAY_REMOVE(ARRAY_AGG(l.name || '=' || dl.value), NULL) as labels
        FROM device d
        LEFT JOIN tag_device td ON d.id = td.device_id AND $4::text IS NOT NULL
        LEFT JOIN tag t ON td.tag_id = t.id AND t.name = $4
        LEFT JOIN ip_address ip ON d.ip_address_id = ip.id
        LEFT JOIN modem m ON d.modem_id = m.id
        LEFT JOIN release r ON d.release_id = r.id
        LEFT JOIN distribution rd ON r.distribution_id = rd.id
        LEFT JOIN release tr ON d.target_release_id = tr.id
        LEFT JOIN distribution trd ON tr.distribution_id = trd.id
        LEFT JOIN device_network dn ON d.id = dn.device_id
        LEFT JOIN device_label dl ON dl.device_id = d.id
        LEFT JOIN label l ON l.id = dl.label_id
        WHERE ($1::text IS NULL OR d.serial_number = $1)
          AND ($2::boolean IS NULL OR d.approved = $2)
          AND (COALESCE($3, false) = true OR d.archived = false)
          AND ($4::text IS NULL OR t.name IS NOT NULL)
          AND (CARDINALITY($5::text[]) = 0 OR l.name || '=' || dl.value = ANY($5))
          AND ($6::boolean IS NULL OR
               ($6 = true AND d.last_ping >= now() - INTERVAL '5 minutes') OR
               ($6 = false AND d.last_ping < now() - INTERVAL '5 minutes'))
        GROUP BY d.id, ip.id, m.id, r.id, rd.id, tr.id, trd.id, dn.device_id
        ORDER BY d.serial_number
        "#,
        filter.serial_number,
        filter.approved,
        filter.archived,
        filter.tag,
        filter.labels.as_slice(),
        filter.online
    )
    .fetch_all(&state.pg_pool)
    .await
    .map_err(|err| {
        error!("Failed to get devices {err}");
        StatusCode::INTERNAL_SERVER_ERROR
    })?;

    let devices: Vec<Device> = devices
        .into_iter()
        .map(|row| {
            let ip_address = if row.ip_id.is_some() {
                let coordinates = match (row.ip_longitude, row.ip_latitude) {
                    (Some(lon), Some(lat)) => Some((lon, lat)),
                    _ => None,
                };

                Some(crate::ip_address::IpAddressInfo {
                    id: row.ip_id.unwrap(),
                    ip_address: row.ip_address.unwrap(),
                    name: row.ip_name,
                    continent: row.ip_continent,
                    continent_code: row.ip_continent_code,
                    country_code: row.ip_country_code,
                    country: row.ip_country,
                    region: row.ip_region,
                    city: row.ip_city,
                    isp: row.ip_isp,
                    coordinates,
                    proxy: row.ip_proxy,
                    hosting: row.ip_hosting,
                    device_count: None,
                    created_at: row.ip_created_at.unwrap(),
                    updated_at: row.ip_updated_at.unwrap(),
                })
            } else {
                None
            };

            let modem = if row.modem_id_nested.is_some() {
                Some(Modem {
                    id: row.modem_id_nested.unwrap(),
                    imei: row.modem_imei.unwrap(),
                    network_provider: row.modem_network_provider.unwrap(),
                    updated_at: row.modem_updated_at.unwrap(),
                    created_at: row.modem_created_at.unwrap(),
                })
            } else {
                None
            };

            let release = if row.release_id_nested.is_some() {
                Some(Release {
                    id: row.release_id_nested.unwrap(),
                    distribution_id: row.release_distribution_id.unwrap(),
                    distribution_architecture: row.release_distribution_architecture.unwrap(),
                    distribution_name: row.release_distribution_name.unwrap(),
                    version: row.release_version.unwrap(),
                    draft: row.release_draft.unwrap(),
                    yanked: row.release_yanked.unwrap(),
                    created_at: row.release_created_at.unwrap(),
                    user_id: row.release_user_id,
                })
            } else {
                None
            };

            let target_release = if row.target_release_id_nested.is_some() {
                Some(Release {
                    id: row.target_release_id_nested.unwrap(),
                    distribution_id: row.target_release_distribution_id.unwrap(),
                    distribution_architecture: row
                        .target_release_distribution_architecture
                        .unwrap(),
                    distribution_name: row.target_release_distribution_name.unwrap(),
                    version: row.target_release_version.unwrap(),
                    draft: row.target_release_draft.unwrap(),
                    yanked: row.target_release_yanked.unwrap(),
                    created_at: row.target_release_created_at.unwrap(),
                    user_id: row.target_release_user_id,
                })
            } else {
                None
            };

            let network = if row.network_score.is_some() {
                Some(DeviceNetwork {
                    network_score: row.network_score,
                    download_speed_mbps: row.network_download_speed_mbps,
                    upload_speed_mbps: row.network_upload_speed_mbps,
                    source: row.network_source,
                    updated_at: row.network_updated_at,
                })
            } else {
                None
            };

            Device {
                id: row.id,
                serial_number: row.serial_number,
                note: row.note,
                last_seen: row.last_seen,
                created_on: row.created_on,
                approved: row.approved,
                has_token: row.has_token,
                release_id: row.release_id,
                target_release_id: row.target_release_id,
                system_info: row.system_info,
                modem_id: row.modem_id,
                ip_address_id: row.ip_address_id,
                ip_address,
                modem,
                release,
                target_release,
                network,
                labels: row.labels.unwrap_or_default(),
            }
        })
        .collect();

    Ok(Json(devices))
}

#[utoipa::path(
    get,
    path = "/devices/tags",
    responses(
        (status = 200, description = "List of all device tags", body = Vec<Tag>),
        (status = 500, description = "Failed to retrieve tags", body = String),
    ),
    security(
        ("auth_token" = [])
    ),
    tag = DEVICES_TAG
)]
#[deprecated(
    since = "0.2.64",
    note = "Since labels have been released, tags concept be in version 0.74"
)]
pub async fn get_tags(Extension(state): Extension<State>) -> Result<Json<Vec<Tag>>, StatusCode> {
    let tags = sqlx::query_as!(
        Tag,
        r#"SELECT
            t.id,
            td.device_id as device,
            t.name,
            t.color
        FROM tag t
        JOIN tag_device td ON t.id = td.tag_id
        ORDER BY t.id"#
    )
    .fetch_all(&state.pg_pool)
    .await
    .map_err(|err| {
        error!("Failed to get tags {err}");
        StatusCode::INTERNAL_SERVER_ERROR
    })?;

    Ok(Json(tags))
}

#[utoipa::path(
    get,
    path = "/devices/variables",
    responses(
        (status = 200, description = "List of all device variables", body = Vec<Variable>),
        (status = 500, description = "Failed to retrieve variables", body = String),
    ),
    security(
        ("auth_token" = [])
    ),
    tag = DEVICES_TAG
)]
pub async fn get_variables(
    Extension(state): Extension<State>,
) -> Result<Json<Vec<Variable>>, StatusCode> {
    let variables = sqlx::query_as!(
        Variable,
        r#"SELECT
            id,
            device,
            name,
            value
        FROM variable
        ORDER BY device, name"#
    )
    .fetch_all(&state.pg_pool)
    .await
    .map_err(|err| {
        error!("Failed to get variables {err}");
        StatusCode::INTERNAL_SERVER_ERROR
    })?;

    Ok(Json(variables))
}

#[utoipa::path(
    get,
    path = "/devices/{device_id}/tags",
    responses(
        (status = 200, description = "List of tags for device", body = Vec<Tag>),
        (status = 500, description = "Failed to retrieve tags", body = String),
    ),
    security(
        ("auth_token" = [])
    ),
    tag = DEVICES_TAG
)]
#[deprecated(
    since = "0.2.64",
    note = "Since labels have been released, tags concept be in version 0.74"
)]
pub async fn get_tag_for_device(
    Path(device_id): Path<String>,
    Extension(state): Extension<State>,
) -> Result<Json<Vec<Tag>>, StatusCode> {
    debug!("Getting tags for device {}", device_id);
    let tags = sqlx::query_as!(
        Tag,
        r#"SELECT
            t.id,
            td.device_id as device,
            t.name,
            t.color
        FROM tag t
        JOIN tag_device td ON t.id = td.tag_id
        JOIN device d ON td.device_id = d.id
        WHERE
            CASE
                WHEN $1 ~ '^[0-9]+$' AND length($1) <= 10 THEN
                    d.id = $1::int4
                ELSE
                    d.serial_number = $1
            END
        ORDER BY t.id"#,
        device_id
    )
    .fetch_all(&state.pg_pool)
    .await
    .map_err(|err| {
        error!("Failed to get tags for device {err}");
        StatusCode::INTERNAL_SERVER_ERROR
    })?;

    Ok(Json(tags))
}

#[utoipa::path(
    get,
    path = "/devices/{device_id}/health",
    responses(
        (status = 200, description = "Device health status", body = Vec<DeviceHealth>),
        (status = 404, description = "Device not found", body = String),
        (status = 500, description = "Failed to retrieve device", body = String),
    ),
    security(
        ("auth_token" = [])
    ),
    tag = DEVICES_TAG
)]
pub async fn get_health_for_device(
    Path(device_id): Path<String>,
    Extension(state): Extension<State>,
) -> Result<Json<DeviceHealth>, StatusCode> {
    let device_health = sqlx::query_as!(
        DeviceHealth,
        r#"
        SELECT
        id,
        serial_number,
        last_ping,
        CASE
        WHEN last_ping > NOW() - INTERVAL '5 minutes'
        THEN true
        ELSE false
        END AS is_healthy
        FROM device
        WHERE
            CASE
                WHEN $1 ~ '^[0-9]+$' AND length($1) <= 10 THEN
                    id = $1::int4
                ELSE
                    serial_number = $1
            END
        "#,
        device_id
    )
    .fetch_optional(&state.pg_pool)
    .await
    .map_err(|err| {
        error!("Failed to get device: {}", err);
        StatusCode::INTERNAL_SERVER_ERROR
    })?;

    let device_health = device_health.ok_or(StatusCode::NOT_FOUND)?;

    Ok(Json(device_health))
}

#[utoipa::path(
    delete,
    path = "/devices/{device_id}/tags/{tag_id}",
    responses(
        (status = 204, description = "Tag deleted successfully"),
        (status = 500, description = "Failed to delete tag", body = String),
    ),
    security(
        ("auth_token" = [])
    ),
    tag = DEVICES_TAG
)]
#[deprecated(
    since = "0.2.64",
    note = "Since labels have been released, tags concept be in version 0.74"
)]
pub async fn delete_tag_from_device(
    Path((device_id, tag_id)): Path<(i32, i32)>,
    Extension(state): Extension<State>,
) -> Result<StatusCode, StatusCode> {
    let mut tx = state.pg_pool.begin().await.map_err(|err| {
        error!("Failed to start transaction {err}");
        StatusCode::INTERNAL_SERVER_ERROR
    })?;

    sqlx::query!(
        r#"DELETE FROM tag_device WHERE device_id = $1 AND tag_id = $2"#,
        device_id,
        tag_id
    )
    .execute(&mut *tx)
    .await
    .map_err(|err| {
        error!("Failed to delete tag for device {err}");
        StatusCode::INTERNAL_SERVER_ERROR
    })?;

    sqlx::query!(
        r#"INSERT INTO ledger (device_id, "class", "text") VALUES ($1, $2, $3)"#,
        device_id,
        "tag",
        format!("Deleted tag from device.")
    )
    .execute(&mut *tx)
    .await
    .map_err(|err| {
        error!("Failed to insert ledger entry for device {err}");
        StatusCode::INTERNAL_SERVER_ERROR
    })?;

    tx.commit().await.map_err(|err| {
        error!("Failed to commit transaction {err}");
        StatusCode::INTERNAL_SERVER_ERROR
    })?;

    Ok(StatusCode::NO_CONTENT)
}

#[utoipa::path(
    put,
    path = "/devices/{device_id}/tags/{tag_id}",
    responses(
        (status = 201, description = "Tag added successfully"),
        (status = 304, description = "Tag already exists"),
        (status = 500, description = "Failed to add tag", body = String),
    ),
    security(
        ("auth_token" = [])
    ),
    tag = DEVICES_TAG
)]
#[deprecated(
    since = "0.2.64",
    note = "Since labels have been released, tags concept be in version 0.74"
)]
pub async fn add_tag_to_device(
    Path((device_id, tag_id)): Path<(i32, i32)>,
    Extension(state): Extension<State>,
) -> Result<StatusCode, StatusCode> {
    let mut tx = state.pg_pool.begin().await.map_err(|err| {
        error!("Failed to start transaction {err}");
        StatusCode::INTERNAL_SERVER_ERROR
    })?;

    let result = sqlx::query!(
        r#"INSERT INTO tag_device (device_id, tag_id) VALUES ($1, $2)
        ON CONFLICT (device_id, tag_id) DO NOTHING"#,
        device_id,
        tag_id
    )
    .execute(&mut *tx)
    .await
    .map_err(|err| {
        error!("Failed to add tag to device {err}");
        StatusCode::INTERNAL_SERVER_ERROR
    })?;

    if result.rows_affected() == 0 {
        return Ok(StatusCode::NOT_MODIFIED);
    }

    sqlx::query!(
        r#"INSERT INTO ledger (device_id, "class", "text") VALUES ($1, $2, $3)"#,
        device_id,
        "tag",
        format!("Added tag to device.")
    )
    .execute(&mut *tx)
    .await
    .map_err(|err| {
        error!("Failed to insert ledger entry for device {err}");
        StatusCode::INTERNAL_SERVER_ERROR
    })?;

    tx.commit().await.map_err(|err| {
        error!("Failed to commit transaction {err}");
        StatusCode::INTERNAL_SERVER_ERROR
    })?;

    Ok(StatusCode::CREATED)
}

#[utoipa::path(
    delete,
    path = "/devices/{device_id}/variables/{variable_id}",
    responses(
        (status = 204, description = "Variable deleted successfully"),
        (status = 500, description = "Failed to delete variable", body = String),
    ),
    security(
        ("auth_token" = [])
    ),
    tag = DEVICES_TAG
)]
pub async fn delete_variable_from_device(
    Path((device_id, variable_id)): Path<(i32, i32)>,
    Extension(state): Extension<State>,
) -> Result<StatusCode, StatusCode> {
    let mut tx = state.pg_pool.begin().await.map_err(|err| {
        error!("Failed to start transaction {err}");
        StatusCode::INTERNAL_SERVER_ERROR
    })?;

    let deleted_variable = sqlx::query!(
        r#"DELETE FROM variable WHERE device = $1 AND id = $2 RETURNING name"#,
        device_id,
        variable_id
    )
    .fetch_one(&mut *tx)
    .await
    .map_err(|err| {
        error!("Failed to delete variable from device {err}");
        StatusCode::INTERNAL_SERVER_ERROR
    })?;

    sqlx::query!(
        r#"INSERT INTO ledger (device_id, "class", "text") VALUES ($1, $2, $3)"#,
        device_id,
        "variable",
        format!("Variable \"{}\" deleted.", deleted_variable.name)
    )
    .execute(&mut *tx)
    .await
    .map_err(|err| {
        error!("Failed to insert ledger entry for device {err}");
        StatusCode::INTERNAL_SERVER_ERROR
    })?;

    tx.commit().await.map_err(|err| {
        error!("Failed to commit transaction {err}");
        StatusCode::INTERNAL_SERVER_ERROR
    })?;

    Ok(StatusCode::NO_CONTENT)
}

#[utoipa::path(
    put,
    path = "/devices/{device_id}/variables/{variable_id}",
    request_body = NewVariable,
    responses(
        (status = 200, description = "Variable updated successfully"),
        (status = 500, description = "Failed to update variable", body = String),
    ),
    security(
        ("auth_token" = [])
    ),
    tag = DEVICES_TAG
)]
pub async fn update_variable_for_device(
    Path((device_id, variable_id)): Path<(i32, i32)>,
    Extension(state): Extension<State>,
    Json(variable): Json<NewVariable>,
) -> Result<StatusCode, StatusCode> {
    let mut tx = state.pg_pool.begin().await.map_err(|err| {
        error!("Failed to start transaction {err}");
        StatusCode::INTERNAL_SERVER_ERROR
    })?;

    let result = sqlx::query!(
        r#"UPDATE variable SET name = $1, value = $2 WHERE device = $3 AND id = $4"#,
        variable.name,
        variable.value,
        device_id,
        variable_id
    )
    .execute(&mut *tx)
    .await
    .map_err(|err| {
        error!("Failed to update variable for device {err}");
        StatusCode::INTERNAL_SERVER_ERROR
    })?;

    if result.rows_affected() == 0 {
        return Ok(StatusCode::NOT_MODIFIED);
    }

    sqlx::query!(
        r#"INSERT INTO ledger (device_id, "class", "text") VALUES ($1, $2, $3)"#,
        device_id,
        "variable",
        format!(
            "Variable \"{}\" updated with value \"{}\".",
            variable.name, variable.value
        )
    )
    .execute(&mut *tx)
    .await
    .map_err(|err| {
        error!("Failed to insert ledger entry for device {err}");
        StatusCode::INTERNAL_SERVER_ERROR
    })?;

    tx.commit().await.map_err(|err| {
        error!("Failed to commit transaction {err}");
        StatusCode::INTERNAL_SERVER_ERROR
    })?;

    Ok(StatusCode::NO_CONTENT)
}

#[utoipa::path(
    get,
    path = "/devices/{device_id}/variables",
    responses(
        (status = 200, description = "List of variables for device", body = Vec<Variable>),
        (status = 500, description = "Failed to retrieve variables", body = String),
    ),
    security(
        ("auth_token" = [])
    ),
    tag = DEVICES_TAG
)]
pub async fn get_variables_for_device(
    Path(device_id): Path<i32>,
    Extension(state): Extension<State>,
) -> Result<Json<Vec<Variable>>, StatusCode> {
    let variables = sqlx::query_as!(
        Variable,
        r#"SELECT
            id,
            device,
            name,
            value
        FROM variable
        WHERE device = $1
        ORDER BY device, name"#,
        device_id
    )
    .fetch_all(&state.pg_pool)
    .await
    .map_err(|err| {
        error!("Failed to get variables for device {err}");
        StatusCode::INTERNAL_SERVER_ERROR
    })?;

    Ok(Json(variables))
}

#[utoipa::path(
    post,
    path = "/devices/{device_id}/variables",
    request_body = NewVariable,
    responses(
        (status = 201, description = "Variable added successfully"),
        (status = 500, description = "Failed to add variable", body = String),
    ),
    security(
        ("auth_token" = [])
    ),
    tag = DEVICES_TAG
)]
pub async fn add_variable_to_device(
    Path(device_id): Path<i32>,
    Extension(state): Extension<State>,
    Json(variable): Json<NewVariable>,
) -> Result<StatusCode, StatusCode> {
    let mut tx = state.pg_pool.begin().await.map_err(|err| {
        error!("Failed to start transaction {err}");
        StatusCode::INTERNAL_SERVER_ERROR
    })?;

    let result = sqlx::query!(
        r#"INSERT INTO variable (name, value, device) VALUES ($1, $2, $3)"#,
        variable.name,
        variable.value,
        device_id,
    )
    .execute(&mut *tx)
    .await
    .map_err(|err| {
        error!("Failed to insert variable for device {err}");
        StatusCode::INTERNAL_SERVER_ERROR
    })?;

    if result.rows_affected() == 0 {
        return Ok(StatusCode::NOT_MODIFIED);
    }

    sqlx::query!(
        r#"INSERT INTO ledger (device_id, "class", "text") VALUES ($1, $2, $3)"#,
        device_id,
        "variable",
        format!(
            "Variable \"{}\" added with value \"{}\".",
            variable.name, variable.value
        )
    )
    .execute(&mut *tx)
    .await
    .map_err(|err| {
        error!("Failed to insert ledger entry for device {err}");
        StatusCode::INTERNAL_SERVER_ERROR
    })?;

    tx.commit().await.map_err(|err| {
        error!("Failed to commit transaction {err}");
        StatusCode::INTERNAL_SERVER_ERROR
    })?;

    Ok(StatusCode::CREATED)
}

#[utoipa::path(
    put,
    path = "/devices/{device_id}/note",
    request_body = Note,
    responses(
        (status = 200, description = "Note updated successfully"),
        (status = 304, description = "Note not modified"),
        (status = 500, description = "Failed to update note", body = String),
    ),
    security(
        ("auth_token" = [])
    ),
    tag = DEVICES_TAG
)]
pub async fn update_note_for_device(
    Path(device_id): Path<i32>,
    Extension(state): Extension<State>,
    Json(note): Json<Note>,
) -> Result<StatusCode, StatusCode> {
    let mut tx = state.pg_pool.begin().await.map_err(|err| {
        error!("Failed to start transaction {err}");
        StatusCode::INTERNAL_SERVER_ERROR
    })?;

    let result = sqlx::query!(
        r#"UPDATE device SET note = $1 WHERE id = $2"#,
        note.note,
        device_id
    )
    .execute(&mut *tx)
    .await
    .map_err(|err| {
        error!("Failed to update note for device {err}");
        StatusCode::INTERNAL_SERVER_ERROR
    })?;

    if result.rows_affected() == 0 {
        return Ok(StatusCode::NOT_MODIFIED);
    }

    sqlx::query!(
        r#"INSERT INTO ledger (device_id, "class", "text") VALUES ($1, $2, $3)"#,
        device_id,
        "note",
        note.note
    )
    .execute(&mut *tx)
    .await
    .map_err(|err| {
        error!("Failed to insert ledger entry for device note {err}");
        StatusCode::INTERNAL_SERVER_ERROR
    })?;

    tx.commit().await.map_err(|err| {
        error!("Failed to commit transaction {err}");
        StatusCode::INTERNAL_SERVER_ERROR
    })?;

    Ok(StatusCode::NO_CONTENT)
}

#[allow(clippy::collapsible_else_if)]
#[utoipa::path(
    get,
    path = "/devices/{device_id}/ledger",
    responses(
        (status = 200, description = "Device ledger entries", body = DeviceLedgerItemPaginated),
        (status = 400, description = "Invalid pagination parameters"),
        (status = 500, description = "Failed to retrieve device ledger", body = String),
    ),
    security(
        ("auth_token" = [])
    ),
    tag = DEVICES_TAG
)]
pub async fn get_ledger_for_device(
    host: Host,
    Path(device_id): Path<i32>,
    Extension(state): Extension<State>,
    pagination: Query<PaginationId>,
) -> Result<Json<DeviceLedgerItemPaginated>, StatusCode> {
    if pagination.starting_after.is_some() && pagination.ending_before.is_some() {
        return Err(StatusCode::BAD_REQUEST);
    }

    let mut tx = state.pg_pool.begin().await.map_err(|err| {
        error!("Failed to start transaction {err}");
        StatusCode::INTERNAL_SERVER_ERROR
    })?;

    let limit = pagination.limit.unwrap_or(5).clamp(0, 5);

    let mut ledger = if let Some(starting_after) = pagination.starting_after {
        sqlx::query_as!(
            DeviceLedgerItem,
            r#"SELECT id, timestamp, "class", "text" FROM ledger
            WHERE device_id = $1
                AND id < $2
            ORDER BY timestamp DESC
            LIMIT $3::int"#,
            device_id,
            starting_after,
            limit
        )
        .fetch_all(&mut *tx)
        .await
    } else if let Some(ending_before) = pagination.ending_before {
        sqlx::query_as!(
            DeviceLedgerItem,
            r#"SELECT id, timestamp, "class", "text" FROM ledger
            WHERE device_id = $1
                AND id > $2
            ORDER BY timestamp ASC
            LIMIT $3::int"#,
            device_id,
            ending_before,
            limit
        )
        .fetch_all(&mut *tx)
        .await
    } else {
        sqlx::query_as!(
            DeviceLedgerItem,
            r#"SELECT id, timestamp, "class", "text" FROM ledger
            WHERE device_id = $1
            ORDER BY timestamp DESC
            LIMIT $2::int"#,
            device_id,
            limit
        )
        .fetch_all(&mut *tx)
        .await
    }
    .map_err(|err| {
        error!("Failed to fetch device ledger {err}");
        StatusCode::INTERNAL_SERVER_ERROR
    })?;

    // Sort by timestamp (most recent first).
    ledger.sort_by(|a, b| b.timestamp.cmp(&a.timestamp));

    let first_id = ledger.first().map(|t| t.id);
    let last_id = ledger.last().map(|t| t.id);

    let has_more_first_id = if let Some(first_id) = first_id {
        let more = sqlx::query_scalar!(
            r#"select exists(
                select 1 from ledger
                where
                    device_id = $1
                    and id > $2
                order by timestamp asc
                limit 1
            )"#,
            device_id,
            first_id
        )
        .fetch_one(&mut *tx)
        .await
        .map_err(|err| {
            error!("Failed to check if there is more telemetry {err}");
            StatusCode::INTERNAL_SERVER_ERROR
        })?;

        more.unwrap_or(false)
    } else {
        false
    };

    let has_more_last_id = if let Some(last_id) = last_id {
        let more = sqlx::query_scalar!(
            r#"select exists(
                select 1 from ledger
                where
                    device_id = $1
                    and id < $2
                order by timestamp desc
                limit 1
            )"#,
            device_id,
            last_id
        )
        .fetch_one(&mut *tx)
        .await
        .map_err(|err| {
            error!("Failed to check if there is more telemetry {err}");
            StatusCode::INTERNAL_SERVER_ERROR
        })?;

        more.unwrap_or(false)
    } else {
        false
    };

    tx.commit().await.map_err(|err| {
        error!("Failed to commit transaction {err}");
        StatusCode::INTERNAL_SERVER_ERROR
    })?;

    let next = if has_more_last_id {
        Some(format!(
            "https://{}/devices/{}/ledger?starting_after={}&limit={}",
            host.0,
            device_id,
            last_id.expect("error: last telemetry id is None"),
            limit
        ))
    } else {
        None
    };
    let previous = if has_more_first_id {
        Some(format!(
            "https://{}/devices/{}/ledger?ending_before={}&limit={}",
            host.0,
            device_id,
            first_id.expect("error: first telemetry id is None"),
            limit
        ))
    } else {
        None
    };

    let ledger_paginated = DeviceLedgerItemPaginated {
        ledger,
        next,
        previous,
    };

    Ok(Json(ledger_paginated))
}

#[derive(Deserialize, Debug)]
pub struct PaginationId {
    pub starting_after: Option<i32>,
    pub ending_before: Option<i32>,
    pub limit: Option<i32>,
}

#[utoipa::path(
    get,
    path = "/devices/{device_id}/commands",
    responses(
        (status = StatusCode::OK, description = "Command successfully fetch from to the device"),
        (status = StatusCode::NOT_FOUND, description = "Device not found"),
        (status = StatusCode::INTERNAL_SERVER_ERROR, description = "Failed to fetch device commands"),
    ),
    security(
        ("auth_token" = [])
    ),
    tag = DEVICES_TAG
)]
#[allow(clippy::collapsible_else_if)]
pub async fn get_all_commands_for_device(
    host: Host,
    Path(device_id): Path<String>,
    Extension(state): Extension<State>,
    pagination: Query<PaginationId>,
) -> Result<Json<CommandsPaginated>, StatusCode> {
    if pagination.starting_after.is_some() && pagination.ending_before.is_some() {
        return Err(StatusCode::BAD_REQUEST);
    }

    let mut tx = state.pg_pool.begin().await.map_err(|err| {
        error!("Failed to start transaction {err}");
        StatusCode::INTERNAL_SERVER_ERROR
    })?;

    let device = sqlx::query!(
        "
        SELECT id
        FROM device
        WHERE
            CASE
                WHEN $1 ~ '^[0-9]+$' AND length($1) <= 10 THEN
                    id = $1::int4
                ELSE
                    serial_number = $1
            END
        ",
        device_id
    )
    .fetch_optional(&mut *tx)
    .await
    .map_err(|err| {
        error!("Failed to fetch device id {err}");
        StatusCode::INTERNAL_SERVER_ERROR
    })?;

    let device_id = match device {
        Some(device) => device.id,
        None => {
            return Err(StatusCode::NOT_FOUND);
        }
    };

    let limit = pagination.limit.unwrap_or(5).clamp(0, 500);

    let mut commands = if let Some(starting_after) = pagination.starting_after {
        sqlx::query_as!(
            DeviceCommandResponse,
            r#"SELECT
                cq.device_id as device,
                d.serial_number,
                cq.id as cmd_id,
                cq.created_at as issued_at,
                cq.cmd as cmd_data,
                cq.canceled as cancelled,
                cq.fetched,
                cq.fetched_at,
                cr.id as "response_id?",
                cr.created_at as "response_at?",
                cr.response as "response?",
                cr.status as "status?"
            FROM command_queue cq
            LEFT JOIN command_response cr ON cq.id = cr.command_id
            LEFT JOIN device d ON cq.device_id = d.id
            WHERE cq.device_id = $1
                AND cq.id < $2
            ORDER BY cq.created_at DESC
            LIMIT $3::int"#,
            device_id,
            starting_after,
            limit
        )
        .fetch_all(&mut *tx)
        .await
    } else if let Some(ending_before) = pagination.ending_before {
        sqlx::query_as!(
            DeviceCommandResponse,
            r#"SELECT
                cq.device_id as device,
                d.serial_number,
                cq.id as cmd_id,
                cq.created_at as issued_at,
                cq.cmd as cmd_data,
                cq.canceled as cancelled,
                cq.fetched,
                cq.fetched_at,
                cr.id as "response_id?",
                cr.created_at as "response_at?",
                cr.response as "response?",
                cr.status as "status?"
            FROM command_queue cq
            LEFT JOIN command_response cr ON cq.id = cr.command_id
            LEFT JOIN device d ON cq.device_id = d.id
            WHERE cq.device_id = $1
                AND cq.id > $2
            ORDER BY cq.created_at ASC
            LIMIT $3::int"#,
            device_id,
            ending_before,
            limit
        )
        .fetch_all(&mut *tx)
        .await
    } else {
        sqlx::query_as!(
            DeviceCommandResponse,
            r#"SELECT
                cq.device_id as device,
                d.serial_number,
                cq.id as cmd_id,
                cq.created_at as issued_at,
                cq.cmd as cmd_data,
                cq.canceled as cancelled,
                cq.fetched,
                cq.fetched_at,
                cr.id as "response_id?",
                cr.created_at as "response_at?",
                cr.response as "response?",
                cr.status as "status?"
            FROM command_queue cq
            LEFT JOIN command_response cr ON cq.id = cr.command_id
            LEFT JOIN device d ON cq.device_id = d.id
            WHERE cq.device_id = $1
            ORDER BY cq.created_at DESC
            LIMIT $2::int"#,
            device_id,
            limit
        )
        .fetch_all(&mut *tx)
        .await
    }
    .map_err(|err| {
        error!("Failed to get commands for device {err}");
        StatusCode::INTERNAL_SERVER_ERROR
    })?;

    // Sort by timestamp (most recent first).
    commands.sort_by(|a, b| b.issued_at.cmp(&a.issued_at));

    let first_id = commands.first().map(|c| c.cmd_id);
    let last_id = commands.last().map(|c| c.cmd_id);

    let has_more_first_id = if let Some(first_id) = first_id {
        let more = sqlx::query_scalar!(
            r#"select exists(
                select 1 from command_queue
                where
                    device_id = $1
                    and id > $2
                order by created_at asc
                limit 1
            )"#,
            device_id,
            first_id
        )
        .fetch_one(&mut *tx)
        .await
        .map_err(|err| {
            error!("Failed to check if there is more telemetry {err}");
            StatusCode::INTERNAL_SERVER_ERROR
        })?;

        more.unwrap_or(false)
    } else {
        false
    };

    let has_more_last_id = if let Some(last_id) = last_id {
        let more = sqlx::query_scalar!(
            r#"select exists(
                select 1 from command_queue
                where
                    device_id = $1
                    and id < $2
                order by created_at desc
                limit 1
            )"#,
            device_id,
            last_id
        )
        .fetch_one(&mut *tx)
        .await
        .map_err(|err| {
            error!("Failed to check if there is more telemetry {err}");
            StatusCode::INTERNAL_SERVER_ERROR
        })?;

        more.unwrap_or(false)
    } else {
        false
    };

    tx.commit().await.map_err(|err| {
        error!("Failed to commit transaction {err}");
        StatusCode::INTERNAL_SERVER_ERROR
    })?;

    let next = if has_more_last_id {
        Some(format!(
            "https://{}/devices/{}/commands?starting_after={}&limit={}",
            host.0,
            device_id,
            last_id.unwrap(),
            limit
        ))
    } else {
        None
    };

    let previous = if has_more_first_id {
        Some(format!(
            "https://{}/devices/{}/commands?ending_before={}&limit={}",
            host.0,
            device_id,
            first_id.unwrap(),
            limit
        ))
    } else {
        None
    };

    let commands_paginated = CommandsPaginated {
        commands,
        next,
        previous,
    };

    Ok(Json(commands_paginated))
}

#[utoipa::path(
    get,
    path = "/devices/{device_id}/release",
    responses(
        (status = 200, description = "Device release information", body = DeviceRelease),
        (status = 500, description = "Failed to retrieve device release", body = String),
    ),
    security(
        ("auth_token" = [])
    ),
    tag = DEVICES_TAG
)]
pub async fn get_device_release(
    Path(device_id): Path<i32>,
    Extension(state): Extension<State>,
) -> axum::response::Result<Json<DeviceRelease>, StatusCode> {
    let release = sqlx::query_as!(
        Release,
        "
        SELECT release.*,
        distribution.name AS distribution_name,
        distribution.architecture AS distribution_architecture
        FROM device
        LEFT JOIN release ON device.release_id = release.id
        JOIN distribution ON release.distribution_id = distribution.id
        WHERE device.id = $1
        ",
        device_id
    )
    .fetch_optional(&state.pg_pool)
    .await
    .map_err(|err| {
        error!("Failed to get device release {err}");
        StatusCode::INTERNAL_SERVER_ERROR
    })?;

    let previous_release = if let Some(ref current_release) = release {
        sqlx::query_as!(
            Release,
            "
        SELECT release.*,
        distribution.name AS distribution_name,
        distribution.architecture AS distribution_architecture
        FROM device_release_upgrades
        JOIN release ON release.id = device_release_upgrades.previous_release_id
        JOIN distribution ON release.distribution_id = distribution.id
        WHERE device_release_upgrades.device_id = $1
        AND device_release_upgrades.upgraded_release_id = $2
        ",
            device_id,
            current_release.id
        )
        .fetch_optional(&state.pg_pool)
        .await
        .map_err(|err| {
            error!("Failed to get device release {err}");
            StatusCode::INTERNAL_SERVER_ERROR
        })?
    } else {
        None
    };

    let target_release = sqlx::query_as!(
        Release,
        "
        SELECT release.*,
        distribution.name AS distribution_name,
        distribution.architecture AS distribution_architecture
        FROM device
        LEFT JOIN release ON device.target_release_id = release.id
        JOIN distribution ON release.distribution_id = distribution.id
        WHERE device.id = $1
        ",
        device_id
    )
    .fetch_optional(&state.pg_pool)
    .await
    .map_err(|err| {
        error!("Failed to get device release {err}");
        StatusCode::INTERNAL_SERVER_ERROR
    })?;

    let device_release: DeviceRelease = DeviceRelease {
        previous_release,
        release,
        target_release,
    };

    Ok(Json(device_release))
}

#[utoipa::path(
    post,
    path = "/devices/{device_id}/release",
    request_body = UpdateDeviceRelease,
    responses(
        (status = 200, description = "Device target release updated successfully"),
        (status = 404, description = "Release not found"),
        (status = 500, description = "Failed to update device target release", body = String),
    ),
    security(
        ("auth_token" = [])
    ),
    tag = DEVICES_TAG
)]
pub async fn update_device_target_release(
    Path(device_id): Path<i32>,
    Extension(state): Extension<State>,
    Json(device_release): Json<UpdateDeviceRelease>,
) -> axum::response::Result<StatusCode, StatusCode> {
    let target_release_id = device_release.target_release_id;
    let releases = sqlx::query!(
        "SELECT COUNT(*) FROM release WHERE id = $1",
        target_release_id
    )
    .fetch_one(&state.pg_pool)
    .await
    .map_err(|err| {
        error!("Failed to check if release exists: {err}");
        StatusCode::INTERNAL_SERVER_ERROR
    })?;

    if releases.count == Some(0) {
        error!("Release {target_release_id} not found");
        return Err(StatusCode::NOT_FOUND);
    }

    sqlx::query!(
        "UPDATE device SET target_release_id = $1 WHERE id = $2",
        target_release_id,
        device_id
    )
    .execute(&state.pg_pool)
    .await
    .map_err(|err| {
        error!("Failed to update target release id for device {device_id}; {err}");
        StatusCode::INTERNAL_SERVER_ERROR
    })?;

    Ok(StatusCode::OK)
}

#[utoipa::path(
    put,
    path = "/devices/release",
    request_body = UpdateDevicesRelease,
    responses(
        (status = 200, description = "Devices target release updated successfully"),
        (status = 404, description = "Release not found"),
        (status = 500, description = "Failed to update devices target release", body = String),
    ),
    security(
        ("auth_token" = [])
    ),
    tag = DEVICES_TAG
)]
pub async fn update_devices_target_release(
    Extension(state): Extension<State>,
    Json(devices_release): Json<UpdateDevicesRelease>,
) -> axum::response::Result<StatusCode, StatusCode> {
    let target_release_id = devices_release.target_release_id;
    let release = Release::get_release_by_id(target_release_id, &state.pg_pool)
        .await
        .map_err(|err| {
            error!("Failed to get target release: {err}");
            StatusCode::INTERNAL_SERVER_ERROR
        })?;

    if release.is_none() {
        error!("Release {target_release_id} not found");
        return Err(StatusCode::NOT_FOUND);
    }

    let target_release = release.unwrap();
    if target_release.yanked || target_release.draft {
        return Err(StatusCode::CONFLICT);
    }

    sqlx::query!(
        "UPDATE device SET target_release_id = $1 WHERE id = ANY($2)",
        target_release_id,
        &devices_release.devices
    )
    .execute(&state.pg_pool)
    .await
    .map_err(|err| {
        error!("Failed to update target release id for devices; {err}");
        StatusCode::INTERNAL_SERVER_ERROR
    })?;

    Ok(StatusCode::OK)
}

#[utoipa::path(
    post,
    path = "/devices/{device_id}/commands",
    responses(
        (status = StatusCode::CREATED, description = "Command successfully issue to device"),
        (status = StatusCode::NOT_FOUND, description = "Device not found"),
        (status = StatusCode::INTERNAL_SERVER_ERROR, description = "Failed to issue command to device"),
    ),
    security(
        ("auth_token" = [])
    ),
    tag = DEVICES_TAG
)]
pub async fn issue_commands_to_device(
    Path(device_id): Path<String>,
    Extension(state): Extension<State>,
    Json(commands): Json<Vec<SafeCommandRequest>>,
) -> axum::response::Result<StatusCode, StatusCode> {
    let mut tx = state.pg_pool.begin().await.map_err(|err| {
        error!("Failed to start transaction {err}");
        StatusCode::INTERNAL_SERVER_ERROR
    })?;

    let device = sqlx::query!(
        "
        SELECT id
        FROM device
        WHERE
            CASE
                WHEN $1 ~ '^[0-9]+$' AND length($1) <= 10 THEN
                    id = $1::int4
                ELSE
                    serial_number = $1
            END
        ",
        device_id
    )
    .fetch_optional(&mut *tx)
    .await
    .map_err(|err| {
        error!("Failed to fetch device id {err}");
        StatusCode::INTERNAL_SERVER_ERROR
    })?;

    let device_id = match device {
        Some(device) => device.id,
        None => {
            return Err(StatusCode::NOT_FOUND);
        }
    };

    let bundle_id = sqlx::query!("INSERT INTO command_bundles DEFAULT VALUES RETURNING uuid")
        .fetch_one(&mut *tx)
        .await
        .map_err(|err| {
            error!("Failed to insert command bundle {err}");
            StatusCode::INTERNAL_SERVER_ERROR
        })?;

    for command in commands {
        sqlx::query!(
            "INSERT INTO command_queue (device_id, cmd, continue_on_error, canceled, bundle)
            VALUES ($1, $2::jsonb, $3, false, $4)",
            device_id,
            serde_json::to_value(command.command)
                .expect("error: failed to serialize device command"),
            command.continue_on_error,
            bundle_id.uuid
        )
        .execute(&mut *tx)
        .await
        .map_err(|err| {
            error!("Failed to insert command for device {err}");
            StatusCode::INTERNAL_SERVER_ERROR
        })?;
    }

    tx.commit().await.map_err(|err| {
        error!("Failed to commit transaction {err}");
        StatusCode::INTERNAL_SERVER_ERROR
    })?;

    Ok(StatusCode::CREATED)
}

#[utoipa::path(
    get,
    path = "/devices/{device_id}",
    responses(
        (status = StatusCode::OK, description = "Return found device", body = Device),
        (status = StatusCode::INTERNAL_SERVER_ERROR, description = "Failed to retrieve device"),
    ),
    security(
        ("auth_token" = [])
    ),
    tag = DEVICES_TAG
)]
pub async fn get_device_info(
    Path(device_id): Path<String>,
    Extension(state): Extension<State>,
) -> axum::response::Result<Json<Device>, StatusCode> {
    let device_row = sqlx::query!(
        "
        SELECT
        d.id,
        d.serial_number,
        d.note,
        d.last_ping as last_seen,
        d.created_on,
        d.approved,
        d.token IS NOT NULL as has_token,
        d.release_id,
        d.target_release_id,
        d.system_info,
        d.modem_id,
        d.ip_address_id,
        ip.id as \"ip_id?\",
        ip.ip_address as \"ip_address?\",
        ip.name as \"ip_name?\",
        ip.continent as \"ip_continent?\",
        ip.continent_code as \"ip_continent_code?\",
        ip.country_code as \"ip_country_code?\",
        ip.country as \"ip_country?\",
        ip.region as \"ip_region?\",
        ip.city as \"ip_city?\",
        ip.isp as \"ip_isp?\",
        ip.coordinates[0] as \"ip_longitude?\",
        ip.coordinates[1] as \"ip_latitude?\",
        ip.proxy as \"ip_proxy?\",
        ip.hosting as \"ip_hosting?\",
        ip.created_at as \"ip_created_at?\",
        ip.updated_at as \"ip_updated_at?\",
        m.id as \"modem_id_nested?\",
        m.imei as \"modem_imei?\",
        m.network_provider as \"modem_network_provider?\",
        m.updated_at as \"modem_updated_at?\",
        m.created_at as \"modem_created_at?\",
        r.id as \"release_id_nested?\",
        r.distribution_id as \"release_distribution_id?\",
        rd.architecture as \"release_distribution_architecture?\",
        rd.name as \"release_distribution_name?\",
        r.version as \"release_version?\",
        r.draft as \"release_draft?\",
        r.yanked as \"release_yanked?\",
        r.created_at as \"release_created_at?\",
        r.user_id as \"release_user_id?\",
        tr.id as \"target_release_id_nested?\",
        tr.distribution_id as \"target_release_distribution_id?\",
        trd.architecture as \"target_release_distribution_architecture?\",
        trd.name as \"target_release_distribution_name?\",
        tr.version as \"target_release_version?\",
        tr.draft as \"target_release_draft?\",
        tr.yanked as \"target_release_yanked?\",
        tr.created_at as \"target_release_created_at?\",
        tr.user_id as \"target_release_user_id?\",
        dn.network_score as \"network_score?\",
        dn.download_speed_mbps as \"network_download_speed_mbps?\",
        dn.upload_speed_mbps as \"network_upload_speed_mbps?\",
        dn.source as \"network_source?\",
        dn.updated_at as \"network_updated_at?\",
        ARRAY_REMOVE(ARRAY_AGG(l.name || '=' || dl.value), NULL) as labels
        FROM device d
        LEFT JOIN ip_address ip ON d.ip_address_id = ip.id
        LEFT JOIN modem m ON d.modem_id = m.id
        LEFT JOIN release r ON d.release_id = r.id
        LEFT JOIN distribution rd ON r.distribution_id = rd.id
        LEFT JOIN release tr ON d.target_release_id = tr.id
        LEFT JOIN distribution trd ON tr.distribution_id = trd.id
        LEFT JOIN device_network dn ON d.id = dn.device_id
        LEFT JOIN device_label dl ON dl.device_id = d.id
        LEFT JOIN label l ON l.id = dl.label_id
        WHERE
            CASE
                WHEN $1 ~ '^[0-9]+$' AND length($1) <= 10 THEN
                    d.id = $1::int4
                ELSE
                    d.serial_number = $1
            END
        GROUP BY d.id, ip.id, m.id, r.id, rd.id, tr.id, trd.id, dn.device_id
        ",
        device_id
    )
    .fetch_one(&state.pg_pool)
    .await
    .map_err(|err| {
        error!(
            serial_number = device_id,
            "Failed to fetch device info {err}"
        );
        StatusCode::INTERNAL_SERVER_ERROR
    })?;

    let ip_address = if device_row.ip_id.is_some() {
        let coordinates = match (device_row.ip_longitude, device_row.ip_latitude) {
            (Some(lon), Some(lat)) => Some((lon, lat)),
            _ => None,
        };

        Some(crate::ip_address::IpAddressInfo {
            id: device_row.ip_id.unwrap(),
            ip_address: device_row.ip_address.unwrap(),
            name: device_row.ip_name,
            continent: device_row.ip_continent,
            continent_code: device_row.ip_continent_code,
            country_code: device_row.ip_country_code,
            country: device_row.ip_country,
            region: device_row.ip_region,
            city: device_row.ip_city,
            isp: device_row.ip_isp,
            coordinates,
            proxy: device_row.ip_proxy,
            hosting: device_row.ip_hosting,
            device_count: None,
            created_at: device_row.ip_created_at.unwrap(),
            updated_at: device_row.ip_updated_at.unwrap(),
        })
    } else {
        None
    };

    let modem = if device_row.modem_id_nested.is_some() {
        Some(Modem {
            id: device_row.modem_id_nested.unwrap(),
            imei: device_row.modem_imei.unwrap(),
            network_provider: device_row.modem_network_provider.unwrap(),
            updated_at: device_row.modem_updated_at.unwrap(),
            created_at: device_row.modem_created_at.unwrap(),
        })
    } else {
        None
    };

    let release = if device_row.release_id_nested.is_some() {
        Some(Release {
            id: device_row.release_id_nested.unwrap(),
            distribution_id: device_row.release_distribution_id.unwrap(),
            distribution_architecture: device_row.release_distribution_architecture.unwrap(),
            distribution_name: device_row.release_distribution_name.unwrap(),
            version: device_row.release_version.unwrap(),
            draft: device_row.release_draft.unwrap(),
            yanked: device_row.release_yanked.unwrap(),
            created_at: device_row.release_created_at.unwrap(),
            user_id: device_row.release_user_id,
        })
    } else {
        None
    };

    let target_release = if device_row.target_release_id_nested.is_some() {
        Some(Release {
            id: device_row.target_release_id_nested.unwrap(),
            distribution_id: device_row.target_release_distribution_id.unwrap(),
            distribution_architecture: device_row.target_release_distribution_architecture.unwrap(),
            distribution_name: device_row.target_release_distribution_name.unwrap(),
            version: device_row.target_release_version.unwrap(),
            draft: device_row.target_release_draft.unwrap(),
            yanked: device_row.target_release_yanked.unwrap(),
            created_at: device_row.target_release_created_at.unwrap(),
            user_id: device_row.target_release_user_id,
        })
    } else {
        None
    };

    let network = if device_row.network_score.is_some() {
        Some(DeviceNetwork {
            network_score: device_row.network_score,
            download_speed_mbps: device_row.network_download_speed_mbps,
            upload_speed_mbps: device_row.network_upload_speed_mbps,
            source: device_row.network_source,
            updated_at: device_row.network_updated_at,
        })
    } else {
        None
    };

    let device = Device {
        id: device_row.id,
        serial_number: device_row.serial_number,
        note: device_row.note,
        last_seen: device_row.last_seen,
        created_on: device_row.created_on,
        approved: device_row.approved,
        has_token: device_row.has_token,
        release_id: device_row.release_id,
        target_release_id: device_row.target_release_id,
        system_info: device_row.system_info,
        modem_id: device_row.modem_id,
        ip_address_id: device_row.ip_address_id,
        ip_address,
        modem,
        release,
        target_release,
        network,
        labels: device_row.labels.unwrap_or_default(),
    };

    Ok(Json(device))
}

#[utoipa::path(
    delete,
    path = "/devices/{device_id}",
    responses(
        (status = StatusCode::NO_CONTENT, description = "Successfully deleted the device"),
        (status = StatusCode::INTERNAL_SERVER_ERROR, description = "Failed to delete device"),
    ),
    security(
        ("auth_token" = [])
    ),
    tag = DEVICES_TAG
)]
pub async fn delete_device(
    Path(device_id): Path<i32>,
    Extension(state): Extension<State>,
) -> axum::response::Result<StatusCode, StatusCode> {
    let mut tx = state.pg_pool.begin().await.map_err(|err| {
        error!("Failed to start transaction {err}");
        StatusCode::INTERNAL_SERVER_ERROR
    })?;

    sqlx::query!("UPDATE device SET archived = true WHERE id = $1", device_id)
        .execute(&mut *tx)
        .await
        .map_err(|err| {
            error!("Failed to archive device {err}");
            StatusCode::INTERNAL_SERVER_ERROR
        })?;

    tx.commit().await.map_err(|err| {
        error!("Failed to commit transaction {err}");
        StatusCode::INTERNAL_SERVER_ERROR
    })?;

    Ok(StatusCode::NO_CONTENT)
}

#[derive(serde::Deserialize, utoipa::ToSchema)]
pub struct UpdateDeviceRequest {
    pub labels: Option<HashMap<String, String>>,
}

#[utoipa::path(
    patch,
    path = "/devices/{device_id}",
    request_body = UpdateDeviceRequest,
    responses(
        (status = StatusCode::OK, description = "Device updated successfully"),
        (status = StatusCode::NOT_FOUND, description = "Device not found"),
        (status = StatusCode::INTERNAL_SERVER_ERROR, description = "Failed to update device"),
    ),
    security(
        ("auth_token" = [])
    ),
    tag = DEVICES_TAG
)]
pub async fn update_device(
    Path(device_id): Path<String>,
    Extension(state): Extension<State>,
    Extension(current_user): Extension<CurrentUser>,
    Json(payload): Json<UpdateDeviceRequest>,
) -> axum::response::Result<StatusCode, StatusCode> {
    let allowed = authorization::check(current_user, "devices", "write");

    if !allowed {
        return Err(StatusCode::FORBIDDEN);
    }

    if let Some(labels) = payload.labels {
        let keys = labels.keys().map(|key| key.to_string()).collect::<Vec<_>>();
        let values = labels.into_values().collect::<Vec<_>>();
        // Ensure the labels exists
        sqlx::query!(
            r#"
            INSERT INTO label (name)
            SELECT * FROM UNNEST($1::text[])
            ON CONFLICT (name) DO NOTHING
            "#,
            keys.as_slice()
        )
        .execute(&state.pg_pool)
        .await
        .map_err(|err| {
            error!("Failed to upsert labels {err}");
            StatusCode::INTERNAL_SERVER_ERROR
        })?;
        let result = sqlx::query!(
            r#"
            WITH label_input AS (
                SELECT *
                FROM UNNEST($2::text[], $3::text[]) AS t(key, value)
            ),
            the_device AS (
                SELECT d.id
                FROM device d
                WHERE 
                    CASE
                        WHEN $1 ~ '^[0-9]+$' AND length($1) <= 10 THEN
                            id = $1::int4
                        ELSE
                            serial_number = $1
                    END
            )
            INSERT INTO device_label (device_id, label_id, value)
            SELECT
                d.id,
                l.id label_id,
                i.value
            FROM label_input i
            INNER JOIN the_device d ON d.id IS NOT NULL
            INNER JOIN label l ON l.name = i.key
            ON CONFLICT (device_id, label_id)
                DO UPDATE SET value = EXCLUDED.value
            "#,
            device_id,
            keys.as_slice(),
            values.as_slice(),
        )
        .execute(&state.pg_pool)
        .await
        .map_err(|err| {
            error!("Failed to create or update device_labels {err}");
            StatusCode::INTERNAL_SERVER_ERROR
        })?;

        if result.rows_affected() == 0 {
            return Err(StatusCode::NOT_FOUND);
        }
    }

    Ok(StatusCode::OK)
}

#[utoipa::path(
    delete,
    path = "/labels/{key}",
    responses(
        (status = StatusCode::NO_CONTENT, description = "Label deleted from all devices"),
        (status = StatusCode::FORBIDDEN, description = "Forbidden"),
        (status = StatusCode::INTERNAL_SERVER_ERROR, description = "Failed to delete label"),
    ),
    security(
        ("auth_token" = [])
    ),
    tag = DEVICES_TAG
)]
pub async fn delete_label(
    Path(key): Path<String>,
    Extension(state): Extension<State>,
    Extension(current_user): Extension<CurrentUser>,
) -> axum::response::Result<StatusCode, StatusCode> {
    let allowed = authorization::check(current_user, "devices", "write");

    if !allowed {
        return Err(StatusCode::FORBIDDEN);
    }

    sqlx::query!(
        r#"
        DELETE FROM label
        WHERE name = $1
        "#,
        key
    )
    .execute(&state.pg_pool)
    .await
    .map_err(|err| {
        error!("Failed to delete label '{key}': {err}");
        StatusCode::INTERNAL_SERVER_ERROR
    })?;

    Ok(StatusCode::NO_CONTENT)
}

#[utoipa::path(
    post,
    path = "/devices/{device_id}/approval",
    responses(
        (status = 200, description = "Device approved successfully", body = bool),
        (status = 500, description = "Failed to approve device", body = String),
    ),
    security(
        ("auth_token" = [])
    ),
    tag = DEVICES_TAG
)]
pub async fn approve_device(
    Path(device_id): Path<i32>,
    Extension(state): Extension<State>,
) -> axum::response::Result<Json<bool>, StatusCode> {
    let mut tx = state.pg_pool.begin().await.map_err(|err| {
        error!("Failed to start transaction {err}");
        StatusCode::INTERNAL_SERVER_ERROR
    })?;

    let response = sqlx::query!(
        r#"UPDATE device SET approved = true WHERE id = $1 RETURNING serial_number"#,
        device_id
    )
    .fetch_one(&mut *tx)
    .await
    .map_err(|err| {
        error!("Failed to approve device {err}");
        StatusCode::INTERNAL_SERVER_ERROR
    })?;

    let approved_serial_number = response.serial_number;

<<<<<<< HEAD
=======
    // get tag for trolley
    let tag_name = "trolley";
    let query = r#"
            INSERT INTO tag (name)
            VALUES ($1)
            ON CONFLICT (name) DO UPDATE
            SET name = EXCLUDED.name
            RETURNING id;
        "#;

    // Execute the query and get the tag id
    let row = sqlx::query(query)
        .bind(tag_name) // Bind the 'trolley' name to the query
        .fetch_one(&mut *tx)
        .await
        .map_err(|err| {
            error!("Failed to insert tag trolley for device {err}");
            StatusCode::INTERNAL_SERVER_ERROR
        })?;

    let tag_id: i32 = row.try_get("id").map_err(|err| {
        error!("Failed to get tag id for device {err}");
        StatusCode::INTERNAL_SERVER_ERROR
    })?;

    sqlx::query!(
        r#"
        INSERT INTO tag_device (device_id, tag_id)
        VALUES ($1, $2)
        ON CONFLICT (tag_id, device_id)
            DO NOTHING
        "#,
        device_id,
        tag_id
    )
    .execute(&mut *tx)
    .await
    .map_err(|err| {
        error!("Failed to insert tag entry for device {err}");
        StatusCode::INTERNAL_SERVER_ERROR
    })?;

>>>>>>> f7bec925
    sqlx::query!(
        r#"INSERT INTO ledger (device_id, "class", "text") VALUES ($1, $2, $3)"#,
        device_id,
        "approved",
        format!("Device approved.")
    )
    .execute(&mut *tx)
    .await
    .map_err(|err| {
        error!("Failed to insert ledger entry for device {err}");
        StatusCode::INTERNAL_SERVER_ERROR
    })?;

    tx.commit().await.map_err(|err| {
        error!("Failed to commit transaction {err}");
        StatusCode::INTERNAL_SERVER_ERROR
    })?;

    let msg = PublicEvent::ApprovedDevice {
        serial_number: approved_serial_number,
    };
    let tx_message = state.public_events;
    let guard = tx_message.lock().await;
    (*guard).send(msg).expect("failed to send");

    Ok(Json(true))
}

#[utoipa::path(
    delete,
    path = "/devices/{device_id}/approval",
    responses(
        (status = 200, description = "Device approval revoked successfully"),
        (status = 500, description = "Failed to revoke device approval", body = String),
    ),
    security(
        ("auth_token" = [])
    ),
    tag = DEVICES_TAG
)]
pub async fn revoke_device(
    Path(device_id): Path<i32>,
    Extension(state): Extension<State>,
) -> axum::response::Result<Json<()>, StatusCode> {
    let mut tx = state.pg_pool.begin().await.map_err(|err| {
        error!("Failed to start transaction {err}");
        StatusCode::INTERNAL_SERVER_ERROR
    })?;

    sqlx::query!(
        r#"UPDATE device SET approved = false WHERE id = $1"#,
        device_id
    )
    .execute(&mut *tx)
    .await
    .map_err(|err| {
        error!("Failed to revoke device approval {err}");
        StatusCode::INTERNAL_SERVER_ERROR
    })?;

    sqlx::query!(
        r#"INSERT INTO ledger (device_id, "class", "text") VALUES ($1, $2, $3)"#,
        device_id,
        "revoked",
        format!("Device approval revoked.")
    )
    .execute(&mut *tx)
    .await
    .map_err(|err| {
        error!("Failed to insert ledger entry for device {err}");
        StatusCode::INTERNAL_SERVER_ERROR
    })?;

    tx.commit().await.map_err(|err| {
        error!("Failed to commit transaction {err}");
        StatusCode::INTERNAL_SERVER_ERROR
    })?;

    Ok(Json(()))
}

#[utoipa::path(
    delete,
    path = "/devices/{device_id}/token",
    responses(
        (status = 200, description = "Device token deleted successfully"),
        (status = 500, description = "Failed to delete device token", body = String),
    ),
    security(
        ("auth_token" = [])
    ),
    tag = DEVICES_TAG
)]
pub async fn delete_token(
    Path(device_id): Path<i32>,
    Extension(state): Extension<State>,
) -> axum::response::Result<Json<()>, StatusCode> {
    let mut tx = state.pg_pool.begin().await.map_err(|err| {
        error!("Failed to start transaction {err}");
        StatusCode::INTERNAL_SERVER_ERROR
    })?;

    sqlx::query!(r#"UPDATE device SET token = NULL WHERE id = $1"#, device_id)
        .execute(&mut *tx)
        .await
        .map_err(|err| {
            error!("Failed to delete token for device {err}");
            StatusCode::INTERNAL_SERVER_ERROR
        })?;

    sqlx::query!(
        r#"INSERT INTO ledger (device_id, "class", "text") VALUES ($1, $2, $3)"#,
        device_id,
        "token",
        format!("Token reset.")
    )
    .execute(&mut *tx)
    .await
    .map_err(|err| {
        error!("Failed to insert ledger entry for device {err}");
        StatusCode::INTERNAL_SERVER_ERROR
    })?;

    tx.commit().await.map_err(|err| {
        error!("Failed to commit transaction {err}");
        StatusCode::INTERNAL_SERVER_ERROR
    })?;

    Ok(Json(()))
}

#[utoipa::path(
    get,
    path = "/devices/{serial_number}/network",
    responses(
        (status = StatusCode::OK, description = "Network retrieved successfully"),
        (status = StatusCode::INTERNAL_SERVER_ERROR, description = "Failed to retrieve network"),
    ),
    security(
        ("auth_token" = [])
    ),
    tag = DEVICES_TAG
)]
pub async fn get_network_for_device(
    Path(serial_number): Path<String>,
    Extension(state): Extension<State>,
) -> axum::response::Result<Json<schema::Network>, StatusCode> {
    let tags = sqlx::query_as!(
        schema::Network,
        r#"
        SELECT
            n.id,
            n.network_type::TEXT,
            n.is_network_hidden,
            n.ssid,
            n.name,
            n.description,
            n.password
        FROM network n
        JOIN device d ON n.id = d.network_id
        WHERE d.serial_number = $1"#,
        serial_number
    )
    .fetch_one(&state.pg_pool)
    .await
    .map_err(|err| {
        error!("Failed to get network for device {err}");
        StatusCode::INTERNAL_SERVER_ERROR
    })?;

    Ok(Json(tags))
}

#[utoipa::path(
    put,
    path = "/devices/{serial_number}/network",
    responses(
        (status = StatusCode::OK, description = "Successfully updated network"),
        (status = StatusCode::INTERNAL_SERVER_ERROR, description = "Failed to update network"),
    ),
    security(
        ("auth_token" = [])
    ),
    tag = DEVICES_TAG
)]
pub async fn update_device_network(
    Path(serial_number): Path<String>,
    Extension(state): Extension<State>,
    Json(network_id): Json<i32>,
) -> axum::response::Result<StatusCode, StatusCode> {
    sqlx::query!(
        "UPDATE device SET network_id = $1 WHERE serial_number = $2",
        network_id,
        serial_number
    )
    .execute(&state.pg_pool)
    .await
    .map_err(|err| {
        error!("Failed to update network id for device {serial_number}; {err}");
        StatusCode::INTERNAL_SERVER_ERROR
    })?;

    Ok(StatusCode::OK)
}

#[utoipa::path(
    put,
    path = "/devices/network/{network}",
    responses(
        (status = StatusCode::OK, description = "Successfully updated networks"),
        (status = StatusCode::INTERNAL_SERVER_ERROR, description = "Failed to update networks"),
    ),
    security(
        ("auth_token" = [])
    ),
    tag = DEVICES_TAG
)]
/// Batch updates the `network_id` for a list of `serial_number`s.
pub async fn update_devices_network(
    Path(network_id): Path<i32>,
    Extension(state): Extension<State>,
    Json(serial_numbers): Json<Vec<String>>,
) -> axum::response::Result<StatusCode, StatusCode> {
    let query = r#"
        UPDATE device
        SET network_id = $1
        WHERE serial_number = ANY($2)
    "#;

    sqlx::query(query)
        .bind(network_id)
        .bind(&serial_numbers)
        .execute(&state.pg_pool)
        .await
        .map_err(|err| {
            error!(
                "Failed to update network id for devices {:?}; {err:?}",
                serial_numbers
            );
            StatusCode::INTERNAL_SERVER_ERROR
        })?;

    Ok(StatusCode::OK)
}<|MERGE_RESOLUTION|>--- conflicted
+++ resolved
@@ -2253,51 +2253,6 @@
 
     let approved_serial_number = response.serial_number;
 
-<<<<<<< HEAD
-=======
-    // get tag for trolley
-    let tag_name = "trolley";
-    let query = r#"
-            INSERT INTO tag (name)
-            VALUES ($1)
-            ON CONFLICT (name) DO UPDATE
-            SET name = EXCLUDED.name
-            RETURNING id;
-        "#;
-
-    // Execute the query and get the tag id
-    let row = sqlx::query(query)
-        .bind(tag_name) // Bind the 'trolley' name to the query
-        .fetch_one(&mut *tx)
-        .await
-        .map_err(|err| {
-            error!("Failed to insert tag trolley for device {err}");
-            StatusCode::INTERNAL_SERVER_ERROR
-        })?;
-
-    let tag_id: i32 = row.try_get("id").map_err(|err| {
-        error!("Failed to get tag id for device {err}");
-        StatusCode::INTERNAL_SERVER_ERROR
-    })?;
-
-    sqlx::query!(
-        r#"
-        INSERT INTO tag_device (device_id, tag_id)
-        VALUES ($1, $2)
-        ON CONFLICT (tag_id, device_id)
-            DO NOTHING
-        "#,
-        device_id,
-        tag_id
-    )
-    .execute(&mut *tx)
-    .await
-    .map_err(|err| {
-        error!("Failed to insert tag entry for device {err}");
-        StatusCode::INTERNAL_SERVER_ERROR
-    })?;
-
->>>>>>> f7bec925
     sqlx::query!(
         r#"INSERT INTO ledger (device_id, "class", "text") VALUES ($1, $2, $3)"#,
         device_id,
