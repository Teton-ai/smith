use axum::Router;
use axum::error_handling::HandleErrorLayer;
use axum::extract::{DefaultBodyLimit, MatchedPath};
use axum::http::StatusCode;
use axum::middleware::Next;
use axum::response::IntoResponse;
use axum::{
    Extension,
    extract::Request,
    middleware,
    routing::{any, get, post},
};
use config::Config;
use handlers::events::PublicEvent;
use metrics_exporter_prometheus::{Matcher, PrometheusBuilder, PrometheusHandle};
use middlewares::authorization::AuthorizationConfig;
use sqlx::postgres::{PgPool, PgPoolOptions};
use std::borrow::Cow;
use std::env;
use std::fs::File;
use std::future::ready;
use std::io::Read;
use std::sync::Arc;
use std::time::Instant;
use tokio::net::TcpListener;
use tokio::sync::broadcast::Sender;
use tokio::sync::{Mutex, broadcast};
use tower::ServiceBuilder;
use tower_http::cors::CorsLayer;
use tower_http::decompression::RequestDecompressionLayer;
use tracing::info;
use tracing_subscriber::{EnvFilter, prelude::*};
use utoipa::openapi::security::{ApiKey, ApiKeyValue, SecurityScheme};
use utoipa::{Modify, OpenApi};
use utoipa_axum::{router::OpenApiRouter, routes};
use utoipa_scalar::{Scalar, Servable as ScalarServable};

mod asset;
mod config;
mod db;
mod deployment;
mod device;
mod handlers;
mod middlewares;
mod modem;
mod package;
mod rollout;
mod storage;
mod telemetry;
mod users;
mod dashboard;

#[derive(Clone, Debug)]
pub struct State {
    pg_pool: PgPool,
    config: &'static Config,
    public_events: Arc<Mutex<Sender<PublicEvent>>>,
    authorization: Arc<AuthorizationConfig>,
}

fn main() {
    let roles_path =
        env::var("ROLES_PATH").unwrap_or_else(|_| "/workspace/api/roles.toml".to_string());

    let mut roles = File::open(&roles_path)
        .unwrap_or_else(|_| panic!("Failed to open roles file at {}", roles_path));

    let mut roles_toml = String::new();
    roles
        .read_to_string(&mut roles_toml)
        .expect("Failed to read roles file");

    let authorization =
        AuthorizationConfig::new(&roles_toml).expect("Failed to load authorization config");

    let config: &'static Config = Box::leak(Box::new(
        Config::new().expect("error: failed to construct config"),
    ));

    if let Some(sentry_url) = &config.sentry_url {
        // Sentry needs to be initialized outside of an async block.
        // See https://docs.sentry.io/platforms/rust.
        let _guard = sentry::init(sentry::ClientOptions {
            dsn: Some(sentry_url.parse().expect("Invalid Sentry DSN")),
            traces_sample_rate: 0.75,
            release: sentry::release_name!(),
            environment: match env::var("ENVIRONMENT") {
                Ok(value) => Some(Cow::Owned(value)),
                Err(_) => Some(Cow::Borrowed("development")),
            },
            ..Default::default()
        });
    }

    tracing_subscriber::registry()
        .with(tracing_subscriber::fmt::layer())
        .with(sentry_tracing::layer())
        .with(EnvFilter::try_from_default_env().unwrap_or_else(|_| EnvFilter::new("info")))
        .init();

    // Corresponds to `#[tokio::main]`.
    // See https://docs.rs/tokio-macros/latest/src/tokio_macros/lib.rs.html#225.
    tokio::runtime::Builder::new_current_thread()
        .enable_all()
        .build()
        .expect("error: failed to initialize tokio runtime")
        .block_on(async {
            _ = tokio::spawn(async move { start_main_server(config, authorization).await }).await;
        });
}

struct SecurityAddon;

impl Modify for SecurityAddon {
    fn modify(&self, openapi: &mut utoipa::openapi::OpenApi) {
        if let Some(components) = openapi.components.as_mut() {
            components.add_security_scheme(
                "Access Token",
                SecurityScheme::ApiKey(ApiKey::Header(ApiKeyValue::new("Authorization"))),
            )
        }
    }
}

#[derive(OpenApi)]
#[openapi(modifiers(&SecurityAddon))]
struct ApiDoc;

async fn start_main_server(config: &'static Config, authorization: AuthorizationConfig) {
    info!("Starting Smith API v{}", env!("CARGO_PKG_VERSION"));
    // set up connection pool
    let pool = PgPoolOptions::new()
        .max_connections(100)
        .min_connections(10)
        .connect(&config.database_url)
        .await
        .expect("can't connect to database.");

    sqlx::migrate!()
        .run(&pool)
        .await
        .expect("sqlx migration failed");

    let (tx_message, _rx_message) = broadcast::channel::<PublicEvent>(1);
    let tx_message = Arc::new(Mutex::new(tx_message));

    let state = State {
        pg_pool: pool,
        config,
        public_events: tx_message,
        authorization: Arc::new(authorization),
    };

    let recorder_handle = setup_metrics_recorder();

    // build our application with a route
    let (router, api) = OpenApiRouter::with_openapi(ApiDoc::openapi())
      .routes(routes!(dashboard::api))
        .routes(routes!(handlers::auth::verify_token))
        .routes(routes!(
            handlers::network::get_networks,
            handlers::network::create_network
        ))
        .routes(routes!(
            handlers::network::get_network_by_id,
            handlers::network::delete_network_by_id
        ))
        .routes(routes!(handlers::devices::get_devices))
        .routes(routes!(
            handlers::devices::get_device_info,
            handlers::devices::delete_device
        ))
        .routes(routes!(handlers::devices::get_health_for_device))
        .routes(routes!(
            handlers::packages::get_packages,
            handlers::packages::release_package
        ))
        .routes(routes!(modem::routes::get_modem_list))
        .routes(routes!(modem::routes::get_modem_by_id))
        .routes(routes!(
            handlers::distributions::get_distributions,
            handlers::distributions::create_distribution
        ))
        .routes(routes!(
            handlers::distributions::get_distribution_by_id,
            handlers::distributions::delete_distribution_by_id
        ))
        .routes(routes!(
            handlers::distributions::get_distribution_releases,
            handlers::distributions::create_distribution_release,
        ))
        .routes(routes!(handlers::distributions::get_distribution_devices))
        .routes(routes!(
            handlers::distributions::get_distribution_latest_release
        ))
        .routes(routes!(handlers::releases::get_releases))
        .routes(routes!(
            handlers::releases::get_release,
            handlers::releases::update_release
        ))
        .routes(routes!(
            handlers::releases::get_distribution_release_packages,
            handlers::releases::add_package_to_release
        ))
        .routes(routes!(
            handlers::releases::update_package_for_release,
            handlers::releases::delete_package_for_release
        ))
        .routes(routes!(
            handlers::devices::get_network_for_device,
            handlers::devices::update_device_network
        ))
        .routes(routes!(handlers::devices::update_devices_network))
        .routes(routes!(
            handlers::devices::issue_commands_to_device,
            handlers::devices::get_all_commands_for_device
        ))
        .routes(routes!(rollout::routes::api_rollout,))
        .routes(routes!(
            deployment::routes::api_release_deployment,
            deployment::routes::api_get_release_deployment,
            deployment::routes::api_release_deployment_check_done
        ))
        .nest_service(
            "/packages/:package_id",
            get(handlers::packages::get_package_by_id)
                .delete(handlers::packages::delete_package_by_id),
        )
        .routes(routes!(handlers::devices::get_tag_for_device))
        .routes(routes!(
            handlers::devices::delete_tag_from_device,
            handlers::devices::add_tag_to_device
        ))
        .routes(routes!(
            handlers::devices::get_variables_for_device,
            handlers::devices::add_variable_to_device
        ))
        .routes(routes!(
            handlers::devices::delete_variable_from_device,
            handlers::devices::update_variable_for_device
        ))
        .routes(routes!(handlers::devices::update_note_for_device))
        .routes(routes!(
            handlers::devices::get_device_release,
            handlers::devices::update_device_target_release
        ))
        .routes(routes!(handlers::devices::get_ledger_for_device))
        .routes(routes!(
            handlers::devices::approve_device,
            handlers::devices::revoke_device
        ))
        .routes(routes!(handlers::devices::delete_token))
        .routes(routes!(handlers::devices::get_tags))
        .routes(routes!(handlers::devices::update_devices_target_release))
        .routes(routes!(handlers::devices::get_variables))
        .routes(routes!(
            handlers::tags::get_tags,
            handlers::tags::create_tag
        ))
        .routes(routes!(handlers::commands::get_commands))
        .routes(routes!(
            handlers::commands::get_bundle_commands,
            handlers::commands::issue_commands_to_devices
        ))
        .routes(routes!(handlers::devices::get_devices_new))
        // Auth middleware. Every route prior to this is protected.
        .route_layer(middleware::from_fn(middlewares::authentication::check))
        .routes(routes!(handlers::events::sse_handler))
        .layer(DefaultBodyLimit::max(891289600))
        .split_for_parts();

    // !Routes after the auth layer are not protected!
    let smith_router = Router::new()
        .route(
            "/smith/register",
            post(handlers::home::register_device).layer(
                ServiceBuilder::new()
                    .layer(HandleErrorLayer::new(|_| async move {
                        (StatusCode::INTERNAL_SERVER_ERROR, "Unhandled server error")
                    }))
                    .layer(RequestDecompressionLayer::new()),
            ),
        )
        .route(
            "/smith/home",
            post(handlers::home::home).layer(
                ServiceBuilder::new()
                    .layer(HandleErrorLayer::new(|_| async move {
                        (StatusCode::INTERNAL_SERVER_ERROR, "Unhandled server error")
                    }))
                    .layer(RequestDecompressionLayer::new()),
            ),
        )
        .route(
            "/smith/telemetry/modem",
            post(telemetry::routes::modem).layer(
                ServiceBuilder::new()
                    .layer(HandleErrorLayer::new(|_| async move {
                        (StatusCode::INTERNAL_SERVER_ERROR, "Unhandled server error")
                    }))
                    .layer(RequestDecompressionLayer::new()),
            ),
        )
        .route(
            "/smith/telemetry/victoria",
            any(telemetry::routes::victoria),
        )
        .route(
            "/smith/upload",
            post(handlers::upload::upload_file).layer(DefaultBodyLimit::max(512000000)),
        )
        .route(
            "/smith/upload/*path",
            post(handlers::upload::upload_file).layer(DefaultBodyLimit::max(512000000)),
        )
        .route("/smith/download", get(handlers::download::download_file))
        .route(
            "/smith/download/*path",
            get(handlers::download::download_file),
        )
        .nest_service("/smith/package", get(handlers::fetch_package))
        .route(
            "/smith/releases/:release_id/packages",
            get(handlers::list_release_packages),
        );

    let json_specification = api.to_pretty_json().expect("API docs generation failed");

    let app = router
        .merge(smith_router)
        .route("/metrics", get(move || ready(recorder_handle.render())))
        .route("/health", get(handlers::health::check))
        .route_layer(middleware::from_fn(track_metrics))
        .layer(Extension(state))
        .route(
            "/docs/openapi.json",
            get(move || ready(json_specification.clone())),
        )
<<<<<<< HEAD
      .layer(CorsLayer::permissive())
=======
        .layer(CorsLayer::permissive())
>>>>>>> 5afb2201
        .merge(Scalar::with_url("/docs", api));

    let listener = TcpListener::bind("0.0.0.0:8080")
        .await
        .expect("error: failed to bind to port");
    info!(
        "Smith API running on http://{} (Press Ctrl+C to quit)",
        listener.local_addr().unwrap().to_string()
<<<<<<< HEAD
      );
=======
    );
>>>>>>> 5afb2201
    axum::serve(listener, app.into_make_service())
        .await
        .expect("error: failed to initialize axum server");
}

fn setup_metrics_recorder() -> PrometheusHandle {
    // Metrics
    const EXPONENTIAL_SECONDS: &[f64] = &[
        0.005, 0.01, 0.025, 0.05, 0.1, 0.25, 0.5, 1.0, 2.5, 5.0, 10.0,
    ];

    PrometheusBuilder::new()
        .set_buckets_for_metric(
            Matcher::Full("http_requests_duration_seconds".to_string()),
            EXPONENTIAL_SECONDS,
        )
        .expect("error: failed to build prometheus recorder")
        .install_recorder()
        .expect("error: failed to install prometheus recorder")
}

async fn track_metrics(req: Request, next: Next) -> impl IntoResponse {
    let start = Instant::now();
    let path = if let Some(matched_path) = req.extensions().get::<MatchedPath>() {
        matched_path.as_str().to_owned()
    } else {
        req.uri().path().to_owned()
    };
    let method = req.method().clone();

    let response = next.run(req).await;

    let latency = start.elapsed().as_secs_f64();
    let status = response.status().as_u16().to_string();

    let labels = [
        ("method", method.to_string()),
        ("path", path),
        ("status", status),
    ];

    metrics::increment_counter!("http_requests_total", &labels);
    metrics::histogram!("http_requests_duration_seconds", latency, &labels);

    response
}<|MERGE_RESOLUTION|>--- conflicted
+++ resolved
@@ -336,11 +336,7 @@
             "/docs/openapi.json",
             get(move || ready(json_specification.clone())),
         )
-<<<<<<< HEAD
-      .layer(CorsLayer::permissive())
-=======
         .layer(CorsLayer::permissive())
->>>>>>> 5afb2201
         .merge(Scalar::with_url("/docs", api));
 
     let listener = TcpListener::bind("0.0.0.0:8080")
@@ -349,11 +345,7 @@
     info!(
         "Smith API running on http://{} (Press Ctrl+C to quit)",
         listener.local_addr().unwrap().to_string()
-<<<<<<< HEAD
-      );
-=======
     );
->>>>>>> 5afb2201
     axum::serve(listener, app.into_make_service())
         .await
         .expect("error: failed to initialize axum server");
