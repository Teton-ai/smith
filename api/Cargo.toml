[package]
name = "api"
version.workspace = true
edition.workspace = true
repository.workspace = true
authors.workspace = true
license.workspace = true

[dependencies]
smith = { path = "../smithd" }
models = { path = "../models" }
anyhow.workspace = true

rust-s3 = "0.35.1"
axum = { workspace = true, features = ["macros", "multipart"] }
axum-extra = { version = "0.9.4", features = ["typed-header", "query"] }
chrono = { workspace = true }
dotenvy = "0.15.7"
futures = "0.3.30"
jwks_client_rs = "0.5"
oauth2 = "4.4.2"
reqwest = { version = "0.12.8", features = ["json"] }
sentry = { version = "0.45.0", features = ["tower-axum-matched-path", "panic"] }
<<<<<<< HEAD
serde = { workspace = true }
serde_json = { workspace = true }
sqlx = { workspace = true, features = [
    "chrono",
    "json",
    "postgres",
    "runtime-tokio",
    "time",
    "tls-rustls",
    "uuid",
    "ipnetwork",
=======
serde = { version = "1.0", features = ["derive"] }
serde_json = "1.0"
sqlx = { version = "0.7", features = [
  "chrono",
  "json",
  "postgres",
  "runtime-tokio",
  "time",
  "tls-rustls",
  "uuid",
  "ipnetwork",
>>>>>>> 938aa926
] }
thiserror = "1.0.65"
tokio = { version = "1.41.0", features = ["full"] }
tower = { version = "0.5.1" }
tower-http = { version = "0.6.1", features = [
  "compression-full",
  "decompression-full",
  "cors",
  "trace",
] }
tracing = "0.1.40"
tracing-subscriber = { version = "0.3.18", features = ["env-filter"] }
metrics = "0.18"
metrics-exporter-prometheus = "0.8"
utoipa = { workspace = true }
utoipa-axum = "0.1"
utoipa-swagger-ui = { version = "8.0.3", features = ["axum", "vendored"] }
debpkg = "0.6.0"
axum_typed_multipart = { version = "0.13.1" }
tempfile = "3.13.0"
tokio-stream = { version = "0.1.16", features = ["sync"] }
toml = "0.8.20"
cloudfront_sign = "0.4.1"<|MERGE_RESOLUTION|>--- conflicted
+++ resolved
@@ -21,7 +21,6 @@
 oauth2 = "4.4.2"
 reqwest = { version = "0.12.8", features = ["json"] }
 sentry = { version = "0.45.0", features = ["tower-axum-matched-path", "panic"] }
-<<<<<<< HEAD
 serde = { workspace = true }
 serde_json = { workspace = true }
 sqlx = { workspace = true, features = [
@@ -33,19 +32,6 @@
     "tls-rustls",
     "uuid",
     "ipnetwork",
-=======
-serde = { version = "1.0", features = ["derive"] }
-serde_json = "1.0"
-sqlx = { version = "0.7", features = [
-  "chrono",
-  "json",
-  "postgres",
-  "runtime-tokio",
-  "time",
-  "tls-rustls",
-  "uuid",
-  "ipnetwork",
->>>>>>> 938aa926
 ] }
 thiserror = "1.0.65"
 tokio = { version = "1.41.0", features = ["full"] }
